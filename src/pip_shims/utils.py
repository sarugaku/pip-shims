# -*- coding=utf-8 -*-
import contextlib
import inspect
import sys
from functools import wraps
<<<<<<< HEAD

import packaging.version
import six

# format: off
six.add_move(six.MovedAttribute("Callable", "collections", "collections.abc"))  # noqa
from six.moves import Callable  # type: ignore  # noqa  # isort:skip

# format: on
=======
>>>>>>> 61e53d99

STRING_TYPES = (str,)
if sys.version_info < (3, 0):
    STRING_TYPES = STRING_TYPES + (unicode,)  # noqa:F821
<<<<<<< HEAD


class BaseMethod(Callable):
    def __init__(self, func_base, name, *args, **kwargs):
        self.func = func_base
        self.__name__ = self.__qualname__ = name

    def __call__(self, *args, **kwargs):
        return self.func(*args, **kwargs)


class BaseClassMethod(Callable):
    def __init__(self, func_base, name, *args, **kwargs):
        self.func = func_base
        self.__name__ = self.__qualname__ = name

    def __call__(self, cls, *args, **kwargs):
        return self.func(*args, **kwargs)


def make_method(fn):
    @wraps(fn)
    def method_creator(*args, **kwargs):
        return BaseMethod(fn, *args, **kwargs)

    return method_creator


def make_classmethod(fn):
    @wraps(fn)
    def classmethod_creator(*args, **kwargs):
        return classmethod(BaseClassMethod(fn, *args, **kwargs))

    return classmethod_creator
=======
>>>>>>> 61e53d99


def memoize(obj):
    cache = obj.cache = {}

    @wraps(obj)
    def memoizer(*args, **kwargs):
        key = str(args) + str(kwargs)
        if key not in cache:
            cache[key] = obj(*args, **kwargs)
        return cache[key]

    return memoizer


@memoize
def _parse(version):
    if isinstance(version, STRING_TYPES):
        return tuple((int(i) for i in version.split(".")))
    return version


@memoize
def parse_version(version):
    if not isinstance(version, STRING_TYPES):
        raise TypeError("Can only derive versions from string, got {0!r}".format(version))
    return packaging.version.parse(version)


def split_package(module, subimport=None):
    package = None
    if subimport:
        package = subimport
    else:
        module, _, package = module.rpartition(".")
    return module, package


def get_method_args(target_method):
    try:
        inspected_args = inspect.getargs(target_method.__code__)
    except AttributeError:
        target_func = getattr(target_method, "__func__", None)
        if target_func is not None:
            inspected_args = inspect.getargs(target_func.__code__)
    else:
        target_func = target_method
    return target_func, inspected_args


<<<<<<< HEAD
def overload_func_using_original(parent, func_name, new_func):
    original_func = getattr(parent, func_name, None)
    if original_func is not None:
        _, original_args = get_method_args(original_func)
        _, new_args = get_method_args(new_func)
        for property_name in ("__name__", "__qualname__", "__module__"):
            original_val = getattr(original_func, property_name, None)
            if original_val:
                setattr(new_func, property_name, original_val)
        set_default_kwargs(new_func, "base_func", original_func)


def set_default_kwargs(basecls, method, **default_kwargs):
    target_method = getattr(basecls, method, None)
    if target_method is None:
        return basecls
    target_func, inspected_args = get_method_args(target_method)
    pos_args = inspected_args.args
    # Spit back the base class if we can't find matching arguments
    # to put defaults in place of
    if not any(arg in pos_args for arg in list(default_kwargs.keys())):
        return basecls
    prepended_defaults = tuple()
    # iterate from the function's argument order to make sure we fill this
    # out in the correct order
    for arg in pos_args:
        if arg in default_kwargs:
            prepended_defaults = prepended_defaults + (default_kwargs[arg],)
    if not prepended_defaults:
        return basecls
    if six.PY2 and inspect.ismethod(target_method):
        new_defaults = prepended_defaults + target_func.__defaults__
        target_method.__func__.__defaults__ = new_defaults
    else:
        new_defaults = prepended_defaults + target_method.__defaults__
        target_method.__defaults__ = new_defaults
    setattr(basecls, method, target_method)
    return basecls


def fallback_is_file_url(link):
    return link.url.lower().startswith("file:")


=======
>>>>>>> 61e53d99
@contextlib.contextmanager
def nullcontext(*args, **kwargs):
    try:
        yield
    finally:
        pass<|MERGE_RESOLUTION|>--- conflicted
+++ resolved
@@ -3,7 +3,6 @@
 import inspect
 import sys
 from functools import wraps
-<<<<<<< HEAD
 
 import packaging.version
 import six
@@ -13,13 +12,10 @@
 from six.moves import Callable  # type: ignore  # noqa  # isort:skip
 
 # format: on
-=======
->>>>>>> 61e53d99
 
 STRING_TYPES = (str,)
 if sys.version_info < (3, 0):
     STRING_TYPES = STRING_TYPES + (unicode,)  # noqa:F821
-<<<<<<< HEAD
 
 
 class BaseMethod(Callable):
@@ -54,8 +50,6 @@
         return classmethod(BaseClassMethod(fn, *args, **kwargs))
 
     return classmethod_creator
-=======
->>>>>>> 61e53d99
 
 
 def memoize(obj):
@@ -106,7 +100,6 @@
     return target_func, inspected_args
 
 
-<<<<<<< HEAD
 def overload_func_using_original(parent, func_name, new_func):
     original_func = getattr(parent, func_name, None)
     if original_func is not None:
@@ -116,7 +109,8 @@
             original_val = getattr(original_func, property_name, None)
             if original_val:
                 setattr(new_func, property_name, original_val)
-        set_default_kwargs(new_func, "base_func", original_func)
+        new_func = set_default_kwargs(new_func, "base_func", original_func)
+    return new_func
 
 
 def set_default_kwargs(basecls, method, **default_kwargs):
@@ -151,8 +145,6 @@
     return link.url.lower().startswith("file:")
 
 
-=======
->>>>>>> 61e53d99
 @contextlib.contextmanager
 def nullcontext(*args, **kwargs):
     try:
