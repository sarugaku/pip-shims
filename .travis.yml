--- conflicted
+++ resolved
@@ -12,15 +12,10 @@
   fast_finish: true
 
 install:
-<<<<<<< HEAD
   - "python -m pip install pip==${PIP}"
-  - "python -m pip install -e .[tests]"
-=======
-  - "python -m pip install --upgrade pip"
   - "python -m pip install --upgrade -e .[tests]"
->>>>>>> 83bb4b8b
 script:
-    - "python -m pytest -v -n 8 tests/"
+  - "python -m pytest -v -n 8 tests/"
 
 jobs:
   include:
